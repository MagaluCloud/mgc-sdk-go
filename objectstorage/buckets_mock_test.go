--- conflicted
+++ resolved
@@ -490,9 +490,6 @@
 	}
 }
 
-<<<<<<< HEAD
-func TestBucketServiceDelete_WithObjects(t *testing.T) {
-=======
 func TestBucketServiceGetBucketLockConfig_WithMockSuccessAndLocked(t *testing.T) {
 	t.Parallel()
 
@@ -543,14 +540,56 @@
 }
 
 func TestBucketServiceGetBucketLockConfig_WithMockSuccessAndUnlocked(t *testing.T) {
->>>>>>> 0108186f
-	t.Parallel()
-
-	mock := newMockMinioClient()
-	mock.buckets["test-bucket"] = &mockBucket{
-		name:         "test-bucket",
-		creationDate: time.Now(),
-<<<<<<< HEAD
+	t.Parallel()
+
+	mock := newMockMinioClient()
+	mock.buckets["test-bucket"] = &mockBucket{
+		name:         "test-bucket",
+		creationDate: time.Now(),
+		lockConfig: &mockLockConfig{
+			objectLock: "unlocked",
+			validity:   nil,
+			unit:       nil,
+			mode:       nil,
+		},
+	}
+
+	core := client.NewMgcClient()
+	osClient, _ := New(core, "minioadmin", "minioadmin", WithMinioClientInterface(mock))
+	svc := osClient.Buckets()
+
+	config, err := svc.GetBucketLockConfig(context.Background(), "test-bucket")
+	if err != nil {
+		t.Fatalf("GetBucketLockConfigs() error = %v", err)
+	}
+
+	if config == nil {
+		t.Fatal("GetBucketLockConfigs() returned nil")
+	}
+
+	if config.Status != "Unlocked" {
+		t.Errorf("GetBucketLockConfigs() Status = %s, want Unlocked", config.Status)
+	}
+
+	if config.Validity != nil {
+		t.Errorf("GetBucketLockConfigs() Validity = %d, want nil", *config.Validity)
+	}
+
+	if config.Unit != nil {
+		t.Errorf("GetBucketLockConfigs() Unit = %d, want nil", config.Unit)
+	}
+
+	if config.Mode != nil {
+		t.Errorf("GetBucketLockConfigs() Mode = %d, want nil", config.Mode)
+	}
+}
+
+func TestBucketServiceDelete_WithObjects(t *testing.T) {
+	t.Parallel()
+	mock := newMockMinioClient()
+	mock.buckets["test-bucket"] = &mockBucket{
+		name:         "test-bucket",
+		creationDate: time.Now(),
 		objects: map[string]*mockObject{
 			"file.txt": {
 				key:          "file.txt",
@@ -562,21 +601,12 @@
 				size:         180,
 				lastModified: time.Now(),
 			},
-=======
-		lockConfig: &mockLockConfig{
-			objectLock: "unlocked",
-			validity:   nil,
-			unit:       nil,
-			mode:       nil,
->>>>>>> 0108186f
-		},
-	}
-
-	core := client.NewMgcClient()
-	osClient, _ := New(core, "minioadmin", "minioadmin", WithMinioClientInterface(mock))
-	svc := osClient.Buckets()
-
-<<<<<<< HEAD
+		},
+	}
+
+	core := client.NewMgcClient()
+	osClient, _ := New(core, "minioadmin", "minioadmin", WithMinioClientInterface(mock))
+	svc := osClient.Buckets()
 	err := svc.Delete(context.Background(), "test-bucket", true)
 	if err != nil {
 		t.Fatalf("Delete() error = %v", err)
@@ -584,30 +614,5 @@
 
 	if _, exists := mock.buckets["test-bucket"]; exists {
 		t.Fatalf("expected bucket to be deleted, but it still exists")
-=======
-	config, err := svc.GetBucketLockConfig(context.Background(), "test-bucket")
-	if err != nil {
-		t.Fatalf("GetBucketLockConfigs() error = %v", err)
-	}
-
-	if config == nil {
-		t.Fatal("GetBucketLockConfigs() returned nil")
-	}
-
-	if config.Status != "Unlocked" {
-		t.Errorf("GetBucketLockConfigs() Status = %s, want Unlocked", config.Status)
-	}
-
-	if config.Validity != nil {
-		t.Errorf("GetBucketLockConfigs() Validity = %d, want nil", *config.Validity)
-	}
-
-	if config.Unit != nil {
-		t.Errorf("GetBucketLockConfigs() Unit = %d, want nil", config.Unit)
-	}
-
-	if config.Mode != nil {
-		t.Errorf("GetBucketLockConfigs() Mode = %d, want nil", config.Mode)
->>>>>>> 0108186f
 	}
 }