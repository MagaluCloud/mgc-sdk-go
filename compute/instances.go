package compute

import (
	"context"
	"fmt"
	"net/http"
	"strconv"
	"strings"
	"time"

	"github.com/MagaluCloud/mgc-sdk-go/client"

	mgc_http "github.com/MagaluCloud/mgc-sdk-go/internal/http"
)

const (
	InstanceImageExpand       = "image"
	InstanceMachineTypeExpand = "machine-type"
	InstanceNetworkExpand     = "network"
)

const (
	VmInstanceHeaderVersionName = "x-api-version"
	VmInstanceHeaderVersion     = "1.1"
)

type (
	ListInstancesResponse struct {
		Instances []Instance `json:"instances"`
	}

	InstanceTypes struct {
		ID    string  `json:"id"`
		Name  *string `json:"name"`
		Vcpus *int    `json:"vcpus"`
		Ram   *int    `json:"ram"`
		Disk  *int    `json:"disk"`
	}

	VmImage struct {
		ID       string  `json:"id"`
		Name     *string `json:"name"`
		Platform *string `json:"platform,omitempty"`
	}

	Instance struct {
<<<<<<< HEAD
		ID               string         `json:"id"`
		Name             *string        `json:"name,omitempty"`
		MachineType      *InstanceTypes `json:"machine_type"`
		Image            *VmImage       `json:"image"`
		Status           string         `json:"status"`
		State            string         `json:"state"`
		CreatedAt        time.Time      `json:"created_at"`
		UpdatedAt        *time.Time     `json:"updated_at,omitempty"`
		SSHKeyName       *string        `json:"ssh_key_name,omitempty"`
		AvailabilityZone *string        `json:"availability_zone,omitempty"`
		Network          *Network       `json:"network"`
		UserData         *string        `json:"user_data,omitempty"`
		Labels           *[]string      `json:"labels"`
=======
		ID               string        `json:"id"`
		Name             string        `json:"name,omitempty"`
		MachineType      InstanceTypes `json:"machine_type"`
		Image            VmImage       `json:"image"`
		Status           string        `json:"status"`
		State            string        `json:"state"`
		CreatedAt        time.Time     `json:"created_at"`
		UpdatedAt        time.Time     `json:"updated_at,omitempty"`
		SSHKeyName       string        `json:"ssh_key_name,omitempty"`
		AvailabilityZone string        `json:"availability_zone,omitempty"`
		Network          Network       `json:"network"`
		UserData         string        `json:"user_data,omitempty"`
		Labels           []string      `json:"labels"`
		Error            Error         `json:"error,omitempty"`
	}

	Error struct {
		Message string `json:"message"`
		Slug    string `json:"slug"`
>>>>>>> 31dbb628
	}

	CreateRequest struct {
		AvailabilityZone *string                  `json:"availability_zone,omitempty"`
		Image            IDOrName                 `json:"image"`
		Labels           *[]string                `json:"labels,omitempty"`
		MachineType      IDOrName                 `json:"machine_type"`
		Name             string                   `json:"name"`
		Network          *CreateParametersNetwork `json:"network,omitempty"`
		SshKeyName       *string                  `json:"ssh_key_name,omitempty"`
		UserData         *string                  `json:"user_data,omitempty"`
	}

	CreateParametersNetwork struct {
		AssociatePublicIp *bool                             `json:"associate_public_ip,omitempty"`
		Interface         *CreateParametersNetworkInterface `json:"interface,omitempty"`
		Vpc               *CreateParametersNetworkVpc       `json:"vpc,omitempty"`
	}

	CreateParametersNetworkInterface struct {
		Interface      IDOrName                                              `json:"interface"`
		SecurityGroups *[]CreateParametersNetworkInterfaceSecurityGroupsItem `json:"security_groups,omitempty"`
	}

	CreateParametersNetworkInterfaceSecurityGroupsItem struct {
		Id string `json:"id"`
	}

	CreateParametersNetworkVpc struct {
		Vpc            IDOrName                                              `json:"vpc"`
		SecurityGroups *[]CreateParametersNetworkInterfaceSecurityGroupsItem `json:"security_groups,omitempty"`
	}

	IDOrName struct {
		ID   *string `json:"id,omitempty"`
		Name *string `json:"name,omitempty"`
	}

	UpdateNameRequest struct {
		Name string `json:"name"`
	}

	RetypeRequest struct {
		MachineType IDOrName `json:"machine_type"`
	}

	WindowsPasswordResponse struct {
		Instance WindowsPasswordInstance `json:"instance"`
	}

	WindowsPasswordInstance struct {
		ID        string    `json:"id"`
		Password  string    `json:"password"`
		CreatedAt time.Time `json:"created_at"`
		User      string    `json:"user,omitempty"`
	}

	NICRequest struct {
		Instance IDOrName            `json:"instance"`
		Network  NICRequestInterface `json:"network"`
	}

	NICRequestInterface struct {
		Interface IDOrName `json:"interface"`
	}

	IpAddressNewExpand struct {
		PrivateIpv4 string `json:"private_ipv4"`
		PublicIpv6  string `json:"public_ipv6,omitempty"`
	}

	NetworkInterface struct {
		ID                   string             `json:"id"`
		Name                 string             `json:"name"`
		SecurityGroups       *[]string          `json:"security_groups"`
		Primary              *bool              `json:"primary"`
		AssociatedPublicIpv4 *string            `json:"associated_public_ipv4,omitempty"`
		IpAddresses          IpAddressNewExpand `json:"ip_addresses"`
	}

	Network struct {
		Vpc        *IDOrName           `json:"vpc,omitempty"`
		Interfaces *[]NetworkInterface `json:"interfaces,omitempty"`
	}
)

// InstanceService provides operations for managing virtual machine instances
type InstanceService interface {
	// List returns a slice of instances based on the provided listing options.
	// Use ListOptions to control pagination, sorting, and expansion of related resources.
	List(ctx context.Context, opts ListOptions) ([]Instance, error)

	// Create provisions a new virtual machine instance with the specified configuration.
	// Returns the ID of the newly created instance.
	Create(ctx context.Context, req CreateRequest) (string, error)

	// Get retrieves detailed information about a specific instance.
	// The expand parameter allows fetching related resources in the same request.
	Get(ctx context.Context, id string, expand []string) (*Instance, error)

	// Delete terminates and removes an instance.
	// If deletePublicIP is true, any associated public IP will also be released.
	Delete(ctx context.Context, id string, deletePublicIP bool) error

	// Rename updates the display name of an existing instance.
	// Returns an error if the operation fails or if the ID is empty.
	Rename(ctx context.Context, id string, newName string) error

	// Retype changes the machine type (size) of an instance.
	// The instance must be in a stopped state for this operation to succeed.
	Retype(ctx context.Context, id string, req RetypeRequest) error

	// Start powers on a stopped instance.
	// Returns an error if the instance is already running or if the operation fails.
	Start(ctx context.Context, id string) error

	// Stop gracefully powers off a running instance.
	// Returns an error if the instance is already stopped or if the operation fails.
	Stop(ctx context.Context, id string) error

	// Suspend pauses the execution of an instance while maintaining its state in memory.
	// Returns an error if the instance cannot be suspended or if the operation fails.
	Suspend(ctx context.Context, id string) error

	// GetFirstWindowsPassword retrieves the initial Windows administrator password for an instance
	GetFirstWindowsPassword(ctx context.Context, id string) (*WindowsPasswordResponse, error)

	// AttachNetworkInterface connects a network interface to an instance
	AttachNetworkInterface(ctx context.Context, req NICRequest) error

	// DetachNetworkInterface removes a non-primary network interface from an instance
	DetachNetworkInterface(ctx context.Context, req NICRequest) error
}

type instanceService struct {
	client *VirtualMachineClient
}

// ListOptions defines the parameters for filtering and pagination of instance lists
type ListOptions struct {
	// Limit specifies the maximum number of results to return (1-1000)
	Limit *int
	// Offset specifies the number of results to skip for pagination
	Offset *int
	// Sort defines the field and direction for result ordering (e.g., "name:asc")
	Sort *string
	// Expand lists related resources to include in the response
	Expand []string
}

// List retrieves all instances
func (s *instanceService) List(ctx context.Context, opts ListOptions) ([]Instance, error) {
	req, err := s.client.newRequest(ctx, http.MethodGet, "/v1/instances", nil)
	if err != nil {
		return nil, err
	}

	// Set API version header
	req.Header.Set(VmInstanceHeaderVersionName, VmInstanceHeaderVersion)

	q := req.URL.Query()
	if opts.Limit != nil {
		q.Add("_limit", strconv.Itoa(*opts.Limit))
	}
	if opts.Offset != nil {
		q.Add("_offset", strconv.Itoa(*opts.Offset))
	}
	if opts.Sort != nil {
		q.Add("_sort", *opts.Sort)
	}
	if len(opts.Expand) > 0 {
		q.Add("expand", strings.Join(opts.Expand, ","))
	}
	req.URL.RawQuery = q.Encode()

	var response struct {
		Instances []Instance `json:"instances"`
	}

	resp, err := mgc_http.Do(s.client.GetConfig(), ctx, req, &response)
	if err != nil {
		return nil, err
	}
	return resp.Instances, nil
}

// Create creates a new instance
func (s *instanceService) Create(ctx context.Context, createReq CreateRequest) (string, error) {
	res, err := mgc_http.ExecuteSimpleRequestWithRespBody[struct{ ID string }](
		ctx,
		s.client.newRequest,
		s.client.GetConfig(),
		http.MethodPost,
		"/v1/instances",
		createReq,
		nil,
	)
	if err != nil {
		return "", err
	}
	return res.ID, nil
}

// Get retrieves a specific instance
func (s *instanceService) Get(ctx context.Context, id string, expand []string) (*Instance, error) {
	req, err := s.client.newRequest(ctx, http.MethodGet, fmt.Sprintf("/v1/instances/%s", id), nil)
	if err != nil {
		return nil, err
	}

	// Set API version header
	req.Header.Set(VmInstanceHeaderVersionName, VmInstanceHeaderVersion)

	if len(expand) > 0 {
		q := req.URL.Query()
		q.Add("expand", strings.Join(expand, ","))
		req.URL.RawQuery = q.Encode()
	}

	var instance Instance
	resp, err := mgc_http.Do(s.client.GetConfig(), ctx, req, &instance)
	if err != nil {
		return nil, err
	}
	return resp, nil
}

// Delete removes an instance
func (s *instanceService) Delete(ctx context.Context, id string, deletePublicIP bool) error {
	req, err := s.client.newRequest(ctx, http.MethodDelete, fmt.Sprintf("/v1/instances/%s", id), nil)
	if err != nil {
		return err
	}

	q := req.URL.Query()
	q.Add("delete_public_ip", strconv.FormatBool(deletePublicIP))
	req.URL.RawQuery = q.Encode()

	_, err = mgc_http.Do[any](s.client.GetConfig(), ctx, req, nil)
	if err != nil {
		return err
	}
	return nil
}

// Rename changes the instance name
func (s *instanceService) Rename(ctx context.Context, id string, newName string) error {
	if id == "" {
		return &client.ValidationError{Field: "id", Message: "cannot be empty"}
	}
	path := fmt.Sprintf("/v1/instances/%s/rename", id)
	return mgc_http.ExecuteSimpleRequest(
		ctx,
		s.client.newRequest,
		s.client.GetConfig(),
		http.MethodPatch,
		path,
		UpdateNameRequest{Name: newName},
		nil,
	)
}

// Retype changes the instance machine type
func (s *instanceService) Retype(ctx context.Context, id string, retypeReq RetypeRequest) error {
	if id == "" {
		return &client.ValidationError{Field: "id", Message: "cannot be empty"}
	}
	path := fmt.Sprintf("/v1/instances/%s/retype", id)
	return mgc_http.ExecuteSimpleRequest(
		ctx,
		s.client.newRequest,
		s.client.GetConfig(),
		http.MethodPost,
		path,
		retypeReq,
		nil,
	)
}

// Start the instance
func (s *instanceService) Start(ctx context.Context, id string) error {
	return s.executeInstanceAction(ctx, id, "start")
}

// Stop the instance
func (s *instanceService) Stop(ctx context.Context, id string) error {
	return s.executeInstanceAction(ctx, id, "stop")
}

// Suspend the instance
func (s *instanceService) Suspend(ctx context.Context, id string) error {
	return s.executeInstanceAction(ctx, id, "suspend")
}

// executeInstanceAction handles common instance state change operations
func (s *instanceService) executeInstanceAction(ctx context.Context, id string, action string) error {
	if id == "" {
		return &client.ValidationError{Field: "id", Message: "cannot be empty"}
	}
	path := fmt.Sprintf("/v1/instances/%s/%s", id, action)
	return mgc_http.ExecuteSimpleRequest(
		ctx,
		s.client.newRequest,
		s.client.GetConfig(),
		http.MethodPost,
		path,
		nil,
		nil,
	)
}

func (s *instanceService) GetFirstWindowsPassword(ctx context.Context, id string) (*WindowsPasswordResponse, error) {
	if id == "" {
		return nil, &client.ValidationError{Field: "id", Message: "cannot be empty"}
	}
	path := fmt.Sprintf("/v1/instances/config/%s/first-windows-password", id)
	result, err := mgc_http.ExecuteSimpleRequestWithRespBody[WindowsPasswordResponse](
		ctx,
		s.client.newRequest,
		s.client.GetConfig(),
		http.MethodGet,
		path,
		nil,
		nil,
	)
	if err != nil {
		return nil, err
	}
	return result, nil
}

func (s *instanceService) AttachNetworkInterface(ctx context.Context, req NICRequest) error {
	return mgc_http.ExecuteSimpleRequest(
		ctx,
		s.client.newRequest,
		s.client.GetConfig(),
		http.MethodPost,
		"/v1/instances/network-interface/attach",
		req,
		nil,
	)
}

func (s *instanceService) DetachNetworkInterface(ctx context.Context, req NICRequest) error {
	return mgc_http.ExecuteSimpleRequest(
		ctx,
		s.client.newRequest,
		s.client.GetConfig(),
		http.MethodPost,
		"/v1/instances/network-interface/detach",
		req,
		nil,
	)
}<|MERGE_RESOLUTION|>--- conflicted
+++ resolved
@@ -44,7 +44,6 @@
 	}
 
 	Instance struct {
-<<<<<<< HEAD
 		ID               string         `json:"id"`
 		Name             *string        `json:"name,omitempty"`
 		MachineType      *InstanceTypes `json:"machine_type"`
@@ -58,27 +57,12 @@
 		Network          *Network       `json:"network"`
 		UserData         *string        `json:"user_data,omitempty"`
 		Labels           *[]string      `json:"labels"`
-=======
-		ID               string        `json:"id"`
-		Name             string        `json:"name,omitempty"`
-		MachineType      InstanceTypes `json:"machine_type"`
-		Image            VmImage       `json:"image"`
-		Status           string        `json:"status"`
-		State            string        `json:"state"`
-		CreatedAt        time.Time     `json:"created_at"`
-		UpdatedAt        time.Time     `json:"updated_at,omitempty"`
-		SSHKeyName       string        `json:"ssh_key_name,omitempty"`
-		AvailabilityZone string        `json:"availability_zone,omitempty"`
-		Network          Network       `json:"network"`
-		UserData         string        `json:"user_data,omitempty"`
-		Labels           []string      `json:"labels"`
-		Error            Error         `json:"error,omitempty"`
+		Error            *Error         `json:"error,omitempty"`
 	}
 
 	Error struct {
 		Message string `json:"message"`
 		Slug    string `json:"slug"`
->>>>>>> 31dbb628
 	}
 
 	CreateRequest struct {
