package dbaas

import (
	"context"
	"fmt"
	"net/http"
	"net/url"
	"strconv"
	"time"

	mgc_http "github.com/MagaluCloud/mgc-sdk-go/internal/http"
)

// ClusterStatus represents the possible states of a cluster
type ClusterStatus string

const (
	ClusterStatusActive        ClusterStatus = "ACTIVE"
	ClusterStatusError         ClusterStatus = "ERROR"
	ClusterStatusPending       ClusterStatus = "PENDING"
	ClusterStatusCreating      ClusterStatus = "CREATING"
	ClusterStatusDeleting      ClusterStatus = "DELETING"
	ClusterStatusDeleted       ClusterStatus = "DELETED"
	ClusterStatusErrorDeleting ClusterStatus = "ERROR_DELETING"
	ClusterStatusStarting      ClusterStatus = "STARTING"
	ClusterStatusStopping      ClusterStatus = "STOPPING"
	ClusterStatusStopped       ClusterStatus = "STOPPED"
	ClusterStatusBackingUp     ClusterStatus = "BACKING_UP"
)

type (
	// ListClustersOptions provides options for listing clusters
	ListClustersOptions struct {
		Offset           *int
		Limit            *int
		Status           *ClusterStatus
		EngineID         *string
		VolumeSize       *int
		VolumeSizeGt     *int
		VolumeSizeGte    *int
		VolumeSizeLt     *int
		VolumeSizeLte    *int
		ParameterGroupID *string
	}

<<<<<<< HEAD
	AddressPurpose string

=======
	// ClustersResponse represents the response when listing clusters
>>>>>>> bec9293c
	ClustersResponse struct {
		Results []ClusterDetailResponse `json:"results"`
	}

	// ClusterVolumeRequest represents volume configuration for cluster creation
	ClusterVolumeRequest struct {
		Size int     `json:"size"`
		Type *string `json:"type,omitempty"`
	}

	// ClusterCreateRequest represents the request payload for creating a cluster
	ClusterCreateRequest struct {
		Name                string               `json:"name"`
		EngineID            string               `json:"engine_id"`
		InstanceTypeID      string               `json:"instance_type_id"`
		User                string               `json:"user"`
		Password            string               `json:"password"`
		Volume              ClusterVolumeRequest `json:"volume"`
		ParameterGroupID    *string              `json:"parameter_group_id,omitempty"`
		BackupRetentionDays *int                 `json:"backup_retention_days,omitempty"`
		BackupStartAt       *string              `json:"backup_start_at,omitempty"`
	}

	// ClusterResponse represents the response when creating a cluster
	ClusterResponse struct {
		ID string `json:"id"`
	}

	// ClusterVolumeResponse represents volume information for a cluster
	ClusterVolumeResponse struct {
		Size int    `json:"size"`
		Type string `json:"type"`
	}

	// LoadBalancerAddress represents a load balancer address
	LoadBalancerAddress struct {
		Access  AddressAccess  `json:"access"`
		Type    AddressType    `json:"type,omitempty"`
		Address string         `json:"address,omitempty"`
		Port    string         `json:"port,omitempty"`
		Purpose AddressPurpose `json:"purpose,omitempty"`
	}

	// ClusterDetailResponse represents detailed information about a cluster
	ClusterDetailResponse struct {
		ID                     string                `json:"id"`
		Name                   string                `json:"name"`
		EngineID               string                `json:"engine_id"`
		InstanceTypeID         string                `json:"instance_type_id"`
		ParameterGroupID       string                `json:"parameter_group_id"`
		Volume                 ClusterVolumeResponse `json:"volume"`
		Status                 ClusterStatus         `json:"status"`
		Addresses              []LoadBalancerAddress `json:"addresses"`
		ApplyParametersPending bool                  `json:"apply_parameters_pending"`
		BackupRetentionDays    int                   `json:"backup_retention_days"`
		BackupStartAt          string                `json:"backup_start_at"`
		CreatedAt              time.Time             `json:"created_at"`
		UpdatedAt              *time.Time            `json:"updated_at,omitempty"`
		StartedAt              *string               `json:"started_at,omitempty"`
		FinishedAt             *string               `json:"finished_at,omitempty"`
	}

	// ClusterUpdateRequest represents the request payload for updating a cluster
	ClusterUpdateRequest struct {
		ParameterGroupID    *string `json:"parameter_group_id,omitempty"`
		BackupRetentionDays *int    `json:"backup_retention_days,omitempty"`
		BackupStartAt       *string `json:"backup_start_at,omitempty"`
	}
)

// ClusterService provides methods for managing database clusters
type ClusterService interface {
	List(ctx context.Context, opts ListClustersOptions) ([]ClusterDetailResponse, error)
	Create(ctx context.Context, req ClusterCreateRequest) (*ClusterResponse, error)
	Get(ctx context.Context, ID string) (*ClusterDetailResponse, error)
	Update(ctx context.Context, ID string, req ClusterUpdateRequest) (*ClusterDetailResponse, error)
	Delete(ctx context.Context, ID string) error
	Start(ctx context.Context, ID string) (*ClusterDetailResponse, error)
	Stop(ctx context.Context, ID string) (*ClusterDetailResponse, error)
}

// clusterService implements the ClusterService interface
type clusterService struct {
	client *DBaaSClient
}

const v2ClustersPath = "/v2/clusters"
const errIDCannotBeEmpty = "ID cannot be empty"

// List implements the ClusterService interface
func (s *clusterService) List(ctx context.Context, opts ListClustersOptions) ([]ClusterDetailResponse, error) {
	query := make(url.Values)

	if opts.Offset != nil {
		query.Set("_offset", strconv.Itoa(*opts.Offset))
	}
	if opts.Limit != nil {
		query.Set("_limit", strconv.Itoa(*opts.Limit))
	}
	if opts.Status != nil {
		query.Set("status", string(*opts.Status))
	}
	if opts.EngineID != nil {
		query.Set("engine_id", *opts.EngineID)
	}
	if opts.VolumeSize != nil {
		query.Set("volume.size", strconv.Itoa(*opts.VolumeSize))
	}
	if opts.VolumeSizeGt != nil {
		query.Set("volume.size__gt", strconv.Itoa(*opts.VolumeSizeGt))
	}
	if opts.VolumeSizeGte != nil {
		query.Set("volume.size__gte", strconv.Itoa(*opts.VolumeSizeGte))
	}
	if opts.VolumeSizeLt != nil {
		query.Set("volume.size__lt", strconv.Itoa(*opts.VolumeSizeLt))
	}
	if opts.VolumeSizeLte != nil {
		query.Set("volume.size__lte", strconv.Itoa(*opts.VolumeSizeLte))
	}
	if opts.ParameterGroupID != nil {
		query.Set("parameter_group_id", *opts.ParameterGroupID)
	}

	result, err := mgc_http.ExecuteSimpleRequestWithRespBody[ClustersResponse](
		ctx,
		s.client.newRequest,
		s.client.GetConfig(),
		http.MethodGet,
		v2ClustersPath,
		nil,
		query,
	)
	if err != nil {
		return nil, err
	}

	return result.Results, nil
}

// Create implements the ClusterService interface
func (s *clusterService) Create(ctx context.Context, req ClusterCreateRequest) (*ClusterResponse, error) {
	return mgc_http.ExecuteSimpleRequestWithRespBody[ClusterResponse](
		ctx,
		s.client.newRequest,
		s.client.GetConfig(),
		http.MethodPost,
		v2ClustersPath,
		req,
		nil,
	)
}

// Get implements the ClusterService interface
func (s *clusterService) Get(ctx context.Context, ID string) (*ClusterDetailResponse, error) {
	if ID == "" {
		return nil, fmt.Errorf(errIDCannotBeEmpty)
	}

	return mgc_http.ExecuteSimpleRequestWithRespBody[ClusterDetailResponse](
		ctx,
		s.client.newRequest,
		s.client.GetConfig(),
		http.MethodGet,
		fmt.Sprintf("%s/%s", v2ClustersPath, ID),
		nil,
		nil,
	)
}

// Update implements the ClusterService interface
func (s *clusterService) Update(ctx context.Context, ID string, req ClusterUpdateRequest) (*ClusterDetailResponse, error) {
	if ID == "" {
		return nil, fmt.Errorf(errIDCannotBeEmpty)
	}

	return mgc_http.ExecuteSimpleRequestWithRespBody[ClusterDetailResponse](
		ctx,
		s.client.newRequest,
		s.client.GetConfig(),
		http.MethodPatch,
		fmt.Sprintf("%s/%s", v2ClustersPath, ID),
		req,
		nil,
	)
}

// Delete implements the ClusterService interface
func (s *clusterService) Delete(ctx context.Context, ID string) error {
	if ID == "" {
		return fmt.Errorf(errIDCannotBeEmpty)
	}

	return mgc_http.ExecuteSimpleRequest(
		ctx,
		s.client.newRequest,
		s.client.GetConfig(),
		http.MethodDelete,
		fmt.Sprintf("%s/%s", v2ClustersPath, ID),
		nil,
		nil,
	)
}

// Start implements the ClusterService interface
func (s *clusterService) Start(ctx context.Context, ID string) (*ClusterDetailResponse, error) {
	if ID == "" {
		return nil, fmt.Errorf(errIDCannotBeEmpty)
	}

	return mgc_http.ExecuteSimpleRequestWithRespBody[ClusterDetailResponse](
		ctx,
		s.client.newRequest,
		s.client.GetConfig(),
		http.MethodPost,
		fmt.Sprintf("%s/%s/start", v2ClustersPath, ID),
		nil,
		nil,
	)
}

// Stop implements the ClusterService interface
func (s *clusterService) Stop(ctx context.Context, ID string) (*ClusterDetailResponse, error) {
	if ID == "" {
		return nil, fmt.Errorf(errIDCannotBeEmpty)
	}

	return mgc_http.ExecuteSimpleRequestWithRespBody[ClusterDetailResponse](
		ctx,
		s.client.newRequest,
		s.client.GetConfig(),
		http.MethodPost,
		fmt.Sprintf("%s/%s/stop", v2ClustersPath, ID),
		nil,
		nil,
	)
}<|MERGE_RESOLUTION|>--- conflicted
+++ resolved
@@ -43,12 +43,9 @@
 		ParameterGroupID *string
 	}
 
-<<<<<<< HEAD
 	AddressPurpose string
 
-=======
 	// ClustersResponse represents the response when listing clusters
->>>>>>> bec9293c
 	ClustersResponse struct {
 		Results []ClusterDetailResponse `json:"results"`
 	}
