# MGC Go SDK

[![Quality Gate Status](https://sonarcloud.io/api/project_badges/measure?project=MagaluCloud_mgc-sdk-go&metric=alert_status)](https://sonarcloud.io/summary/new_code?id=MagaluCloud_mgc-sdk-go)
[![Bugs](https://sonarcloud.io/api/project_badges/measure?project=MagaluCloud_mgc-sdk-go&metric=bugs)](https://sonarcloud.io/summary/new_code?id=MagaluCloud_mgc-sdk-go)
[![Coverage](https://sonarcloud.io/api/project_badges/measure?project=MagaluCloud_mgc-sdk-go&metric=coverage)](https://sonarcloud.io/summary/new_code?id=MagaluCloud_mgc-sdk-go)
[![CodeQL](https://github.com/MagaluCloud/mgc-sdk-go/actions/workflows/github-code-scanning/codeql/badge.svg)](https://github.com/MagaluCloud/mgc-sdk-go/actions/workflows/github-code-scanning/codeql)
[![Unit Tests](https://github.com/MagaluCloud/mgc-sdk-go/actions/workflows/unit-tests.yml/badge.svg?branch=main&event=push)](https://github.com/MagaluCloud/mgc-sdk-go/actions/workflows/unit-tests.yml)
[![Go Report Card](https://goreportcard.com/badge/github.com/MagaluCloud/mgc-sdk-go)](https://goreportcard.com/report/github.com/MagaluCloud/mgc-sdk-go)
[![PkgGoDev](https://pkg.go.dev/badge/github.com/MagaluCloud/mgc-sdk-go)](https://pkg.go.dev/github.com/MagaluCloud/mgc-sdk-go)
[![License](https://img.shields.io/badge/License-Apache%202.0-blue.svg)](https://opensource.org/licenses/Apache-2.0)

The MGC Go SDK provides a convenient way to interact with the Magalu Cloud API from Go applications.

This is an very active project and work in progress, with many products support comming soon.

For more information about Magalu Cloud, visit:
- Website: [https://magalu.cloud/](https://magalu.cloud/)
- Documentation: [https://docs.magalu.cloud/](https://docs.magalu.cloud/)

## Installation

```bash
go get github.com/MagaluCloud/mgc-sdk-go
```

## Supported Products

- Compute (Virtual Machines)
  - Instances
  - Machine Types
  - Images
  - Snapshots
- Block Storage
  - Volumes
  - Snapshots
  - Volume Types
- SSH Keys
- Availability Zones
- Audit
  - Events
  - Events Types
- Database as a Service (DBaaS)
  - Instances
  - Instance Types
  - Snapshots
  - Replicas
  - Engines
- Container Registry
  - Repositories
  - Registries
  - Images
  - Credentials
<<<<<<< HEAD
- Kubernetes
  - Clusters
  - Flavors
  - Info
  - Nodepool
  - Version
=======
- Network
  - VPCs
  - Interfaces
  - Subnets
  - Security Groups
  - Public IPs
  - Subnetpools
>>>>>>> dec7ffe2

## Authentication

The SDK uses an API token for authentication.

```go
client := client.New("your-api-token")
```

Find more information about how to generate an API token in the [Magalu Cloud documentation](https://docs.magalu.cloud/docs/devops-tools/api-keys/overview).

## Regions

The Magalu Cloud API is region-based, and each service is available in specific regions. You can set the region on the client to interact with a specific region.

###  Brazil South East 1 (BR-SE1) - Default
```go
core := client.NewMgcClient(apiToken, client.WithBaseURL(client.BrSe1))
```

### Brazil North East 1 (BR-NE1)
```go
core := client.NewMgcClient(apiToken, client.WithBaseURL(client.BrNe1))
```

## Global Services

Some Magalu Cloud services operate globally and use a dedicated global endpoint (api.magalu.cloud). These global services are:
- SSH Keys Management
- Availability Zones

When using global services, any region configuration set on the core client will be overridden. The service will automatically use the global endpoint.

```go
// Even if core client has a region set
core := client.NewMgcClient(apiToken, client.WithBaseURL(client.BrSe1))

// Global services will ignore the region and use global endpoint
sshClient := sshkeys.New(core) // Uses api.magalu.cloud

// To use a custom endpoint for a global service, use the service's specific option
sshClient := sshkeys.New(core, sshkeys.WithGlobalBasePath("custom-endpoint"))
```

> **Note**: Setting a region on the core client only affects regional services. Global services will always use their global endpoint unless explicitly configured otherwise using their specific options.

## Project Structure

```
mgc-sdk-go/
├── client/         # Base client implementation and configuration
├── compute/        # Compute service API (instances, images, machine types)
├── helpers/        # Utility functions
├── internal/       # Internal packages
└── cmd/            # Examples
```

## Usage Examples

### Initializing the Client

```go
import (
    "github.com/MagaluCloud/mgc-sdk-go/client"
    "github.com/MagaluCloud/mgc-sdk-go/compute"
)

apiToken := os.Getenv("MGC_API_TOKEN")
c := client.NewMgcClient(apiToken)
computeClient := compute.New(c)
```

### Client Configuration Options

You can customize the client behavior using options:

```go
import (
    "time"
    "log/slog"
)

// Configure client with multiple options
c := client.NewMgcClient(
    apiToken,
    client.WithTimeout(5 * time.Minute),
    client.WithUserAgent("my-app/1.0"),
    client.WithLogger(slog.Default().With("service", "mgc")),
    client.WithRetryConfig(
        3, // maxAttempts
        1 * time.Second, // initialInterval
        30 * time.Second, // maxInterval
        1.5, // backoffFactor
    ),
    client.WithBaseURL(client.BrSe1),
)
```

Available options:
- `WithTimeout`: Sets the client timeout for requests
- `WithUserAgent`: Sets a custom User-Agent header
- `WithLogger`: Configures a custom logger
- `WithRetryConfig`: Customizes the retry behavior
- `WithHTTPClient`: Uses a custom HTTP client
- `WithBaseURL`: Changes the API endpoint (useful for testing or setting a specific region to interact)

### Listing Instances

```go
instances, err := computeClient.Instances().List(context.Background(), compute.ListOptions{
    Limit:  helpers.IntPtr(10),
    Offset: helpers.IntPtr(0),
    Expand: []string{compute.InstanceMachineTypeExpand, compute.InstanceImageExpand},
})
```

### Creating an Instance

```go
createReq := compute.CreateRequest{
    Name: "my-test-vm",
    MachineType: compute.IDOrName{
        Name: helpers.StrPtr("BV1-1-40"),
    },
    Image: compute.IDOrName{
        Name: helpers.StrPtr("cloud-ubuntu-24.04 LTS"),
    },
    Network: &compute.CreateParametersNetwork{
        AssociatePublicIp: helpers.BoolPtr(false),
    },
    SshKeyName: helpers.StrPtr("my-ssh-key"),
}

id, err := computeClient.Instances().Create(context.Background(), createReq)
```

### Managing Machine Types

```go
machineTypes, err := computeClient.MachineTypes().List(context.Background(), compute.MachineTypeListOptions{})
```

### Managing Images

```go
images, err := computeClient.Images().List(context.Background(), compute.ImageListOptions{})
```

### Using Request IDs

You can track requests across systems by setting a request ID in the context. The request ID must be a valid UUIDv4 string:

```go
import (
    "context"
    "github.com/google/uuid"
    "github.com/MagaluCloud/mgc-sdk-go/client"
)

// Generate a valid UUIDv4 for the request
requestID := uuid.New().String()

// Create a context with request ID
ctx := context.WithValue(context.Background(), client.RequestIDKey, requestID)

// The client will automatically include the X-Request-ID header
instances, err := computeClient.Instances().List(ctx, compute.ListOptions{})
```

The request ID will be:
- Must be a valid UUIDv4 string (e.g. "123e4567-e89b-12d3-a456-426614174000")
- Included in the request as `X-Request-ID` header
- Logged in the client's logger
- Returned in the response headers for tracking

## Error Handling

### HTTP Errors
```go
err := computeClient.Instances().Delete(ctx, id)
if httpErr, ok := err.(*client.HTTPError); ok {
    switch httpErr.StatusCode {
    case 404:
        log.Fatal("Instance not found")
    case 403:
        log.Fatal("Permission denied")
    case 429:
        log.Fatal("Rate limit exceeded")
    }
    log.Printf("Response body: %s", string(httpErr.Body))
}
```

### Validation Errors
```go
_, err := computeClient.Instances().Create(ctx, compute.CreateRequest{})
if validErr, ok := err.(*client.ValidationError); ok {
    log.Printf("Invalid field %s: %s", validErr.Field, validErr.Message)
}
```

### Error Types and Interfaces

The SDK provides these error types:

```go
// HTTPError contains details about API request failures
type HTTPError struct {
    StatusCode int         // HTTP status code
    Status     string      // Status message
    Body       []byte      // Raw response body
    Response   *http.Response
}

// ValidationError occurs when request parameters are invalid
type ValidationError struct {
    Field   string   // Which field failed validation
    Message string   // Why the validation failed
}
```

Common error handling patterns:

```go
// Check for specific error types
err := computeClient.Instances().Delete(ctx, id)
switch e := err.(type) {
case *client.HTTPError:
    // Handle HTTP errors (404, 403, etc)
    fmt.Printf("HTTP %d: %s\n", e.StatusCode, e.Body)
case *client.ValidationError:
    // Handle validation failures
    fmt.Printf("Invalid %s: %s\n", e.Field, e.Message)
default:
    // Handle other errors (context timeout, network issues)
    fmt.Printf("Error: %v\n", err)
}

// Check if error has additional details
if detailed, ok := err.(interface{ ErrorDetails() map[string]interface{} }); ok {
    details := detailed.ErrorDetails()
    fmt.Printf("Error details: %+v\n", details)
}
```

### Retries
The client automatically retries on network errors and 5xx responses:
```go
client := client.NewMgcClient(
    apiToken,
    client.WithRetryConfig(
        3, // maxAttempts
        1 * time.Second, // initialInterval
        30 * time.Second, // maxInterval
        1.5, // backoffFactor
    ),
)
```

## Full Example

Check the [cmd/examples](cmd/examples) directory for complete working examples of all SDK features.

## Contributing

Contributions are welcome! Please feel free to submit a Pull Request.

## License

This project is licensed under the Apache 2.0 License - see the [LICENSE](LICENSE) file for details.<|MERGE_RESOLUTION|>--- conflicted
+++ resolved
@@ -50,14 +50,12 @@
   - Registries
   - Images
   - Credentials
-<<<<<<< HEAD
 - Kubernetes
   - Clusters
   - Flavors
   - Info
   - Nodepool
   - Version
-=======
 - Network
   - VPCs
   - Interfaces
@@ -65,7 +63,6 @@
   - Security Groups
   - Public IPs
   - Subnetpools
->>>>>>> dec7ffe2
 
 ## Authentication
 
