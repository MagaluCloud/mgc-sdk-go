package lbaas

import (
	"context"
	"fmt"
	"net/http"
	"net/http/httptest"
	"strconv"
	"strings"
	"testing"

	"github.com/MagaluCloud/mgc-sdk-go/client"
)

func testBackendClient(baseURL string) NetworkBackendService {
	httpClient := &http.Client{}
	core := client.NewMgcClient(client.WithAPIKey("test-api-key"),
		client.WithBaseURL(client.MgcUrl(baseURL)),
		client.WithHTTPClient(httpClient))
	return New(core).NetworkBackends()
}

func floatPtr(f float64) *float64 {
	return &f
}

func TestNetworkBackendService_Create(t *testing.T) {
	t.Parallel()
	tests := []struct {
		name       string
		lbID       string
		request    CreateBackendRequest
		response   string
		statusCode int
		want       string
		wantErr    bool
	}{
		{
			name: "successful creation",
			lbID: "lb-123",
			request: CreateBackendRequest{
				Name:             "test-backend",
				BalanceAlgorithm: "round_robin",
				TargetsType:      "instance",
			},
			response:   `{"id": "backend-123"}`,
			statusCode: http.StatusOK,
			want:       "backend-123",
			wantErr:    false,
		},
		{
			name: "successful creation with all fields",
			lbID: "lb-123",
			request: CreateBackendRequest{
				Name:                                "test-backend",
				Description:                         stringPtr("Test backend description"),
				BalanceAlgorithm:                    "least_connections",
				TargetsType:                         "raw",
				PanicThreshold:                      floatPtr(75.0),
				HealthCheckName:                     stringPtr("hc-test"),
				HealthCheckID:                       stringPtr("hc-123"),
				CloseConnectionsOnHostHealthFailure: boolPtr(true),
				Targets: &[]NetworkBackendInstanceTargetRequest{
					{
						NicID:     stringPtr("nic-123"),
						IPAddress: stringPtr("192.168.1.10"),
						Port:      8080,
					},
				},
			},
			response:   `{"id": "backend-456"}`,
			statusCode: http.StatusOK,
			want:       "backend-456",
			wantErr:    false,
		},
		{
			name: "server error",
			lbID: "lb-123",
			request: CreateBackendRequest{
				Name:             "test-backend",
				BalanceAlgorithm: "round_robin",
				TargetsType:      "instance",
			},
			response:   `{"error": "internal server error"}`,
			statusCode: http.StatusInternalServerError,
			wantErr:    true,
		},
		{
			name: "bad request - invalid balance algorithm",
			lbID: "lb-123",
			request: CreateBackendRequest{
				Name:             "test-backend",
				BalanceAlgorithm: "invalid_algorithm",
				TargetsType:      "instance",
			},
			response:   `{"error": "invalid balance algorithm"}`,
			statusCode: http.StatusBadRequest,
			wantErr:    true,
		},
		{
			name: "unauthorized access",
			lbID: "lb-123",
			request: CreateBackendRequest{
				Name:             "test-backend",
				BalanceAlgorithm: "round_robin",
				TargetsType:      "instance",
			},
			response:   `{"error": "unauthorized"}`,
			statusCode: http.StatusUnauthorized,
			wantErr:    true,
		},
		{
			name: "forbidden access",
			lbID: "lb-123",
			request: CreateBackendRequest{
				Name:             "test-backend",
				BalanceAlgorithm: "round_robin",
				TargetsType:      "instance",
			},
			response:   `{"error": "forbidden"}`,
			statusCode: http.StatusForbidden,
			wantErr:    true,
		},
		{
			name: "load balancer not found",
			lbID: "invalid-lb",
			request: CreateBackendRequest{
				Name:             "test-backend",
				BalanceAlgorithm: "round_robin",
				TargetsType:      "instance",
			},
			response:   `{"error": "load balancer not found"}`,
			statusCode: http.StatusNotFound,
			wantErr:    true,
		},
		{
			name: "conflict - backend already exists",
			lbID: "lb-123",
			request: CreateBackendRequest{
				Name:             "existing-backend",
				BalanceAlgorithm: "round_robin",
				TargetsType:      "instance",
			},
			response:   `{"error": "backend with this name already exists"}`,
			statusCode: http.StatusConflict,
			wantErr:    true,
		},
	}

	for _, tt := range tests {
		tt := tt
		t.Run(tt.name, func(t *testing.T) {
			t.Parallel()
			server := httptest.NewServer(http.HandlerFunc(func(w http.ResponseWriter, r *http.Request) {
				assertEqual(t, fmt.Sprintf("/load-balancer/v0beta1/network-load-balancers/%s/backends", tt.lbID), r.URL.Path)
				assertEqual(t, http.MethodPost, r.Method)
				w.Header().Set("Content-Type", "application/json")
				w.WriteHeader(tt.statusCode)
				w.Write([]byte(tt.response))
			}))
			defer server.Close()

			client := testBackendClient(server.URL)
			id, err := client.Create(context.Background(), tt.lbID, tt.request)

			if tt.wantErr {
				assertError(t, err)
				assertEqual(t, true, strings.Contains(err.Error(), strconv.Itoa(tt.statusCode)))
				return
			}

			assertNoError(t, err)
			assertEqual(t, tt.want, id)
		})
	}
}

func TestNetworkBackendService_Get(t *testing.T) {
	t.Parallel()
	tests := []struct {
		name       string
		lbID       string
		backendID  string
		response   string
		statusCode int
		wantErr    bool
	}{
		{
			name:      "existing backend",
			lbID:      "lb-123",
			backendID: "backend-123",
			response: `{
				"id": "backend-123",
				"name": "test-backend",
				"balance_algorithm": "round_robin",
				"targets_type": "instance",
				"health_check_id": "hc-123",
				"close_connections_on_host_health_failure": false,
				"targets": [],
				"created_at": "2023-01-01T00:00:00Z",
				"updated_at": "2023-01-01T00:00:00Z"
			}`,
			statusCode: http.StatusOK,
			wantErr:    false,
		},
		{
			name:       "non-existent backend",
			lbID:       "lb-123",
			backendID:  "invalid",
			response:   `{"error": "not found"}`,
			statusCode: http.StatusNotFound,
			wantErr:    true,
		},
		{
			name:       "unauthorized access",
			lbID:       "lb-123",
			backendID:  "backend-123",
			response:   `{"error": "unauthorized"}`,
			statusCode: http.StatusUnauthorized,
			wantErr:    true,
		},
		{
			name:       "forbidden access",
			lbID:       "lb-123",
			backendID:  "backend-123",
			response:   `{"error": "forbidden"}`,
			statusCode: http.StatusForbidden,
			wantErr:    true,
		},
	}

	for _, tt := range tests {
		tt := tt
		t.Run(tt.name, func(t *testing.T) {
			t.Parallel()
			server := httptest.NewServer(http.HandlerFunc(func(w http.ResponseWriter, r *http.Request) {
				assertEqual(t, fmt.Sprintf("/load-balancer/v0beta1/network-load-balancers/%s/backends/%s", tt.lbID, tt.backendID), r.URL.Path)
				assertEqual(t, http.MethodGet, r.Method)
				w.Header().Set("Content-Type", "application/json")
				w.WriteHeader(tt.statusCode)
				w.Write([]byte(tt.response))
			}))
			defer server.Close()

			client := testBackendClient(server.URL)
			backend, err := client.Get(context.Background(), tt.lbID, tt.backendID)

			if tt.wantErr {
				assertError(t, err)
				assertEqual(t, true, strings.Contains(err.Error(), strconv.Itoa(tt.statusCode)))
				return
			}

			assertNoError(t, err)
			assertEqual(t, "backend-123", backend.ID)
			assertEqual(t, "test-backend", backend.Name)
			assertEqual(t, BackendBalanceAlgorithm("round_robin"), backend.BalanceAlgorithm)
			assertEqual(t, BackendType("instance"), backend.TargetsType)
			assertEqual(t, false, *backend.CloseConnectionsOnHostHealthFailure)
		})
	}
}

func TestNetworkBackendService_List(t *testing.T) {
	t.Parallel()
	sorted := "created_at"
	tests := []struct {
		name       string
		lbID       string
		options    ListNetworkLoadBalancerRequest
		response   string
		statusCode int
		wantCount  int
		wantErr    bool
	}{
		{
			name: "successful list with multiple backends",
			lbID: "lb-123",
			options: ListNetworkLoadBalancerRequest{
				Limit:  intPtr(10),
				Offset: intPtr(0),
				Sort:   stringPtr(sorted),
			},
			response: `{
				"meta": {
					"current_page": 1,
					"total_count": 2,
					"total_pages": 1,
					"total_results": 2
				},
				"results": [
					{
						"id": "backend-1",
						"name": "test1",
						"balance_algorithm": "round_robin",
						"targets_type": "instance",
						"close_connections_on_host_health_failure": false,
						"targets": [],
						"created_at": "2023-01-01T00:00:00Z",
						"updated_at": "2023-01-01T00:00:00Z"
					},
					{
						"id": "backend-2",
						"name": "test2",
						"balance_algorithm": "least_connections",
						"targets_type": "raw",
						"close_connections_on_host_health_failure": true,
						"targets": [],
						"created_at": "2023-01-01T00:00:00Z",
						"updated_at": "2023-01-01T00:00:00Z"
					}
				]
			}`,
			statusCode: http.StatusOK,
			wantCount:  2,
			wantErr:    false,
		},
		{
			name: "empty list",
			lbID: "lb-123",
			options: ListNetworkLoadBalancerRequest{
				Limit:  intPtr(10),
				Offset: intPtr(0),
			},
			response: `{
				"meta": {
					"current_page": 1,
					"total_count": 0,
					"total_pages": 0,
					"total_results": 0
				},
				"results": []
			}`,
			statusCode: http.StatusOK,
			wantCount:  0,
			wantErr:    false,
		},
		{
			name: "list with pagination",
			lbID: "lb-123",
			options: ListNetworkLoadBalancerRequest{
				Limit:  intPtr(1),
				Offset: intPtr(1),
				Sort:   &sorted,
			},
			response: `{
				"meta": {
					"current_page": 2,
					"total_count": 2,
					"total_pages": 2,
					"total_results": 1
				},
				"results": [
					{
						"id": "backend-2",
						"name": "test2",
						"balance_algorithm": "least_connections",
						"targets_type": "raw",
						"close_connections_on_host_health_failure": false,
						"targets": [],
						"created_at": "2023-01-01T00:00:00Z",
						"updated_at": "2023-01-01T00:00:00Z"
					}
				]
			}`,
			statusCode: http.StatusOK,
			wantCount:  1,
			wantErr:    false,
		},
		{
			name:       "server error",
			lbID:       "lb-123",
			options:    ListNetworkLoadBalancerRequest{},
			response:   `{"error": "internal server error"}`,
			statusCode: http.StatusInternalServerError,
			wantErr:    true,
		},
		{
			name:       "unauthorized access",
			lbID:       "lb-123",
			options:    ListNetworkLoadBalancerRequest{},
			response:   `{"error": "unauthorized"}`,
			statusCode: http.StatusUnauthorized,
			wantErr:    true,
		},
	}

	for _, tt := range tests {
		tt := tt
		t.Run(tt.name, func(t *testing.T) {
			t.Parallel()
			server := httptest.NewServer(http.HandlerFunc(func(w http.ResponseWriter, r *http.Request) {
				assertEqual(t, fmt.Sprintf("/load-balancer/v0beta1/network-load-balancers/%s/backends", tt.lbID), r.URL.Path)
				assertEqual(t, http.MethodGet, r.Method)

				// Verify query parameters if specified
				if tt.options.Limit != nil {
					assertEqual(t, strconv.Itoa(*tt.options.Limit), r.URL.Query().Get("_limit"))
				}
				if tt.options.Offset != nil {
					assertEqual(t, strconv.Itoa(*tt.options.Offset), r.URL.Query().Get("_offset"))
				}
				if tt.options.Sort != nil {
					assertEqual(t, *tt.options.Sort, r.URL.Query().Get("_sort"))
				}

				w.Header().Set("Content-Type", "application/json")
				w.WriteHeader(tt.statusCode)
				w.Write([]byte(tt.response))
			}))
			defer server.Close()

			client := testBackendClient(server.URL)
			resp, err := client.List(context.Background(), tt.lbID, tt.options)

			if tt.wantErr {
				assertError(t, err)
				assertEqual(t, true, strings.Contains(err.Error(), strconv.Itoa(tt.statusCode)))
				return
			}

			assertNoError(t, err)
			assertEqual(t, tt.wantCount, len(resp.Results))
		})
	}
}

func TestNetworkBackendService_ListAll(t *testing.T) {
	t.Parallel()

	tests := []struct {
		name       string
		lbID       string
		pages      []string
		statusCode int
		wantCount  int
		wantErr    bool
	}{
		{
			name: "single page with all results",
			lbID: "lb-123",
			pages: []string{
				`{
					"meta": {
						"links": {
							"self": "/backends?_limit=50&_offset=0"
						},
						"page": {
							"count": 2,
							"limit": 50,
							"offset": 0,
							"total": 2
						}
					},
					"results": [
						{
							"id": "backend-1",
							"name": "test1",
							"balance_algorithm": "round_robin",
							"targets_type": "instance",
							"close_connections_on_host_health_failure": false,
							"targets": [],
							"created_at": "2023-01-01T00:00:00Z",
							"updated_at": "2023-01-01T00:00:00Z"
						},
						{
							"id": "backend-2",
							"name": "test2",
							"balance_algorithm": "least_connections",
							"targets_type": "raw",
							"close_connections_on_host_health_failure": true,
							"targets": [],
							"created_at": "2023-01-01T00:00:00Z",
							"updated_at": "2023-01-01T00:00:00Z"
						}
					]
				}`,
			},
			statusCode: http.StatusOK,
			wantCount:  2,
			wantErr:    false,
		},
		{
			name: "multiple pages",
			lbID: "lb-456",
			pages: []string{
				`{
					"meta": {
						"links": {
							"self": "/backends?_limit=50&_offset=0",
							"next": "/backends?_limit=50&_offset=50"
						},
						"page": {
							"count": 50,
							"limit": 50,
							"offset": 0,
							"total": 75
						}
					},
					"results": [` + generateBackendResults(1, 50) + `]
				}`,
				`{
					"meta": {
						"links": {
							"self": "/backends?_limit=50&_offset=50",
							"previous": "/backends?_limit=50&_offset=0"
						},
						"page": {
							"count": 25,
							"limit": 50,
							"offset": 50,
							"total": 75
						}
					},
					"results": [` + generateBackendResults(51, 25) + `]
				}`,
			},
			statusCode: http.StatusOK,
			wantCount:  75,
			wantErr:    false,
		},
		{
			name: "empty results",
			lbID: "lb-789",
			pages: []string{
				`{
					"meta": {
						"links": {
							"self": "/backends?_limit=50&_offset=0"
						},
						"page": {
							"count": 0,
							"limit": 50,
							"offset": 0,
							"total": 0
						}
					},
					"results": []
				}`,
			},
			statusCode: http.StatusOK,
			wantCount:  0,
			wantErr:    false,
		},
	}

	for _, tt := range tests {
		tt := tt
		t.Run(tt.name, func(t *testing.T) {
			t.Parallel()
			pageIndex := 0
			server := httptest.NewServer(http.HandlerFunc(func(w http.ResponseWriter, r *http.Request) {
				assertEqual(t, fmt.Sprintf("/load-balancer/v0beta1/network-load-balancers/%s/backends", tt.lbID), r.URL.Path)
				assertEqual(t, http.MethodGet, r.Method)

				w.Header().Set("Content-Type", "application/json")
				w.WriteHeader(tt.statusCode)

				if pageIndex < len(tt.pages) {
					w.Write([]byte(tt.pages[pageIndex]))
					pageIndex++
				} else {
					// Return empty results if we've exhausted pages
					w.Write([]byte(`{"meta":{"links":{"self":""},"page":{"count":0,"limit":50,"offset":0,"total":0}},"results":[]}`))
				}
			}))
			defer server.Close()

			client := testBackendClient(server.URL)
			backends, err := client.ListAll(context.Background(), tt.lbID)

			if tt.wantErr {
				assertError(t, err)
				return
			}

			assertNoError(t, err)
			assertEqual(t, tt.wantCount, len(backends))
		})
	}
}

func generateBackendResults(start, count int) string {
	results := make([]string, count)
	for i := 0; i < count; i++ {
		id := start + i
		results[i] = fmt.Sprintf(`{
			"id": "backend-%d",
			"name": "test%d",
			"balance_algorithm": "round_robin",
			"targets_type": "instance",
			"close_connections_on_host_health_failure": false,
			"targets": [],
			"created_at": "2023-01-01T00:00:00Z",
			"updated_at": "2023-01-01T00:00:00Z"
		}`, id, id)
	}
	return strings.Join(results, ",")
}

func TestNetworkBackendService_Update(t *testing.T) {
	t.Parallel()
	tests := []struct {
		name       string
		lbID       string
		backendID  string
		request    UpdateNetworkBackendRequest
		response   string
		statusCode int
		want       string
		wantErr    bool
	}{
		{
			name:      "successful update with panic threshold",
			lbID:      "lb-123",
			backendID: "backend-123",
			request: UpdateNetworkBackendRequest{
				PanicThreshold: intPtr(50),
			},
			response:   `{"id": "backend-123"}`,
			statusCode: http.StatusOK,
			want:       "backend-123",
			wantErr:    false,
		},
		{
			name:      "successful update with health check",
			lbID:      "lb-123",
			backendID: "backend-123",
			request: UpdateNetworkBackendRequest{
				HealthCheckID: stringPtr("hc-456"),
			},
			response:   `{"id": "backend-123"}`,
			statusCode: http.StatusOK,
			want:       "backend-123",
			wantErr:    false,
		},
		{
			name:      "successful update with all fields",
			lbID:      "lb-123",
			backendID: "backend-123",
			request: UpdateNetworkBackendRequest{
				HealthCheckID:                       stringPtr("hc-789"),
				PanicThreshold:                      intPtr(75),
				CloseConnectionsOnHostHealthFailure: boolPtr(true),
			},
			response:   `{"id": "backend-123"}`,
			statusCode: http.StatusOK,
			want:       "backend-123",
			wantErr:    false,
		},
		{
			name:      "non-existent backend",
			lbID:      "lb-123",
			backendID: "invalid",
			request: UpdateNetworkBackendRequest{
				PanicThreshold: intPtr(50),
			},
			response:   `{"error": "backend not found"}`,
			statusCode: http.StatusNotFound,
			wantErr:    true,
		},
		{
			name:      "bad request - invalid panic threshold",
			lbID:      "lb-123",
			backendID: "backend-123",
			request: UpdateNetworkBackendRequest{
				PanicThreshold: intPtr(-10),
			},
			response:   `{"error": "invalid panic threshold"}`,
			statusCode: http.StatusBadRequest,
			wantErr:    true,
		},
		{
			name:      "unauthorized access",
			lbID:      "lb-123",
			backendID: "backend-123",
			request: UpdateNetworkBackendRequest{
				PanicThreshold: intPtr(50),
			},
			response:   `{"error": "unauthorized"}`,
			statusCode: http.StatusUnauthorized,
			wantErr:    true,
		},
	}

	for _, tt := range tests {
		tt := tt
		t.Run(tt.name, func(t *testing.T) {
			t.Parallel()
			server := httptest.NewServer(http.HandlerFunc(func(w http.ResponseWriter, r *http.Request) {
				assertEqual(t, fmt.Sprintf("/load-balancer/v0beta1/network-load-balancers/%s/backends/%s", tt.lbID, tt.backendID), r.URL.Path)
				assertEqual(t, http.MethodPut, r.Method)
				w.Header().Set("Content-Type", "application/json")
				w.WriteHeader(tt.statusCode)
				w.Write([]byte(tt.response))
			}))
			defer server.Close()

			client := testBackendClient(server.URL)
			id, err := client.Update(context.Background(), tt.lbID, tt.backendID, tt.request)

			if tt.wantErr {
				assertError(t, err)
				assertEqual(t, true, strings.Contains(err.Error(), strconv.Itoa(tt.statusCode)))
				assertEqual(t, "", id)
				return
			}

			assertNoError(t, err)
			assertEqual(t, tt.want, id)
		})
	}
}

func TestNetworkBackendService_Delete(t *testing.T) {
	t.Parallel()
	tests := []struct {
		name       string
		lbID       string
		backendID  string
		statusCode int
		wantErr    bool
	}{
		{
			name:       "successful deletion",
			lbID:       "lb-123",
			backendID:  "backend-123",
			statusCode: http.StatusOK,
			wantErr:    false,
		},
		{
			name:       "successful deletion with no content",
			lbID:       "lb-123",
			backendID:  "backend-456",
			statusCode: http.StatusNoContent,
			wantErr:    false,
		},
		{
			name:       "non-existent backend",
			lbID:       "lb-123",
			backendID:  "invalid",
			statusCode: http.StatusNotFound,
			wantErr:    true,
		},
		{
			name:       "unauthorized access",
			lbID:       "lb-123",
			backendID:  "backend-123",
			statusCode: http.StatusUnauthorized,
			wantErr:    true,
		},
		{
			name:       "forbidden access",
			lbID:       "lb-123",
			backendID:  "backend-123",
			statusCode: http.StatusForbidden,
			wantErr:    true,
		},
		{
			name:       "server error",
			lbID:       "lb-123",
			backendID:  "backend-123",
			statusCode: http.StatusInternalServerError,
			wantErr:    true,
		},
	}

	for _, tt := range tests {
		tt := tt
		t.Run(tt.name, func(t *testing.T) {
			t.Parallel()
			server := httptest.NewServer(http.HandlerFunc(func(w http.ResponseWriter, r *http.Request) {
				assertEqual(t, fmt.Sprintf("/load-balancer/v0beta1/network-load-balancers/%s/backends/%s", tt.lbID, tt.backendID), r.URL.Path)
				assertEqual(t, http.MethodDelete, r.Method)
				w.WriteHeader(tt.statusCode)
			}))
			defer server.Close()

			client := testBackendClient(server.URL)
			err := client.Delete(context.Background(), tt.lbID, tt.backendID)

			if tt.wantErr {
				assertError(t, err)
				assertEqual(t, true, strings.Contains(err.Error(), strconv.Itoa(tt.statusCode)))
				return
			}

			assertNoError(t, err)
		})
	}
}

func TestNetworkBackendService_Create_NewRequestError(t *testing.T) {
	t.Parallel()

	// Use a canceled context to force an error in newRequest
	ctx, cancel := context.WithCancel(context.Background())
	cancel() // Cancel immediately

	client := testBackendClient("http://dummy-url")

	req := CreateBackendRequest{
		Name:             "test-backend",
		BalanceAlgorithm: "round_robin",
		TargetsType:      "instance",
	}

	_, err := client.Create(ctx, "lb-123", req)

	if err == nil {
		t.Error("expected error due to canceled context, got nil")
	}
}

func TestNetworkBackendService_Delete_NewRequestError(t *testing.T) {
	t.Parallel()

	// Use a canceled context to force an error in newRequest
	ctx, cancel := context.WithCancel(context.Background())
	cancel() // Cancel immediately

	client := testBackendClient("http://dummy-url")

	err := client.Delete(ctx, "lb-123", "backend-123")

	if err == nil {
		t.Error("expected error due to canceled context, got nil")
	}
}

func TestNetworkBackendService_Get_NewRequestError(t *testing.T) {
	t.Parallel()

	// Use a canceled context to force an error in newRequest
	ctx, cancel := context.WithCancel(context.Background())
	cancel() // Cancel immediately

	client := testBackendClient("http://dummy-url")

	_, err := client.Get(ctx, "lb-123", "backend-123")

	if err == nil {
		t.Error("expected error due to canceled context, got nil")
	}
}

func TestNetworkBackendService_List_NewRequestError(t *testing.T) {
	t.Parallel()

	// Use a canceled context to force an error in newRequest
	ctx, cancel := context.WithCancel(context.Background())
	cancel() // Cancel immediately

	client := testBackendClient("http://dummy-url")

	_, err := client.List(ctx, "lb-123", ListNetworkLoadBalancerRequest{})

	if err == nil {
		t.Error("expected error due to canceled context, got nil")
	}
}

func TestNetworkBackendService_ListAll_NewRequestError(t *testing.T) {
	t.Parallel()

	// Use a canceled context to force an error in newRequest
	ctx, cancel := context.WithCancel(context.Background())
	cancel() // Cancel immediately

	client := testBackendClient("http://dummy-url")

<<<<<<< HEAD
	_, err := client.ListAll(ctx, "lb-123")
=======
	req := UpdateNetworkBackendRequest{
		PanicThreshold: intPtr(50),
	}

	_, err := client.Update(ctx, "lb-123", "backend-123", req)
>>>>>>> db53be2a

	if err == nil {
		t.Error("expected error due to canceled context, got nil")
	}
}

func TestNetworkBackendService_Update_NewRequestError(t *testing.T) {
	t.Parallel()

	// Use a canceled context to force an error in newRequest
	ctx, cancel := context.WithCancel(context.Background())
	cancel() // Cancel immediately

	client := testBackendClient("http://dummy-url")

	req := UpdateNetworkBackendRequest{
		PanicThreshold: floatPtr(50.0),
	}

	_, err := client.Update(ctx, "lb-123", "backend-123", req)

	if err == nil {
		t.Error("expected error due to canceled context, got nil")
	}
}

// Helper function for int pointers
func intPtr(i int) *int {
	return &i
}<|MERGE_RESOLUTION|>--- conflicted
+++ resolved
@@ -869,15 +869,7 @@
 
 	client := testBackendClient("http://dummy-url")
 
-<<<<<<< HEAD
 	_, err := client.ListAll(ctx, "lb-123")
-=======
-	req := UpdateNetworkBackendRequest{
-		PanicThreshold: intPtr(50),
-	}
-
-	_, err := client.Update(ctx, "lb-123", "backend-123", req)
->>>>>>> db53be2a
 
 	if err == nil {
 		t.Error("expected error due to canceled context, got nil")
@@ -894,7 +886,7 @@
 	client := testBackendClient("http://dummy-url")
 
 	req := UpdateNetworkBackendRequest{
-		PanicThreshold: floatPtr(50.0),
+		PanicThreshold: intPtr(50),
 	}
 
 	_, err := client.Update(ctx, "lb-123", "backend-123", req)
